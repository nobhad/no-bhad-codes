--- conflicted
+++ resolved
@@ -351,39 +351,11 @@
 
       // If consent was already accepted, initialize tracking now
       if (typeof window !== 'undefined') {
-<<<<<<< HEAD
-        const { createConsentBanner, ConsentBanner } = await import('../components');
-
-        if (!ConsentBanner.hasExistingConsent()) {
-          const _consentBanner = await createConsentBanner({
-            position: 'bottom',
-            theme: 'light',
-            showDetailsLink: true,
-            autoHide: false,
-            companyName: 'No Bhad Codes',
-            onAccept: async () => {
-              // Initialize visitor tracking when consent is given
-              const trackingService = await container.resolve('VisitorTrackingService') as ServiceInstance;
-              await trackingService.init();
-            },
-            onDecline: () => {
-              console.log('[Application] Visitor tracking declined');
-            }
-          }, document.body);
-        } else {
-          // If consent already exists, initialize tracking
-          const consentStatus = ConsentBanner.getConsentStatus();
-          if (consentStatus === 'accepted') {
-            const trackingService = await container.resolve('VisitorTrackingService') as ServiceInstance;
-            await trackingService.init?.();
-          }
-=======
         const { ConsentBanner } = await import('../components');
         const consentStatus = ConsentBanner.getConsentStatus();
         if (consentStatus === 'accepted') {
-          const trackingService = await container.resolve('VisitorTrackingService') as any;
+          const trackingService = await container.resolve('VisitorTrackingService') as ServiceInstance;
           await trackingService.init();
->>>>>>> a488a5cd
         }
       }
 
